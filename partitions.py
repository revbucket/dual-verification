""" Object to help with zonotope partitioning for dual methods """


import torch
import random
import utilities as utils
import torch.nn as nn
import math

class PartitionGroup():

	def __init__(self, base_zonotopes, style='fixed_dim',
				 partition_rule='random', save_partitions=True,
				 save_models=True, num_partitions=None, partition_dim=None,
				 max_order=None, force_mip=False, cache_vertices=True,
<<<<<<< HEAD
				 use_crossings=True, box_info=None):
=======
				 use_crossings=True, input_shapes=None):
>>>>>>> e2a15423
		""" Parameters for partitioning.
		Two basic styles for partitioning:
			- fixed number of partitions per zonotope  (fixed_part)
				(e.g. break each zonotope into k parts)
			- fixed dimension per partition  (fixed_dim)
				(e.g. break each zonotope into subzonos of dimension k)
		ARGS:
			base_zonotopes: list of zonotopes to partition: could be None if TBD later
			partition_spec: 'fixed_dim', or 'fixed_part'
			partition_rule: 'random' or some other rule for making partitions
			save_partitions: bool - if True we save these partitions, else make every time
			save_models: bool - if True, we save the gurobi models
			num_partitions: if style is 'fixed_part', this can't be None
			partition_dim: if style is 'fixed_dim', this can't be None
			max_order: if not None, we use 'axalign' to reduce order of zonotopes
			force_mip: if True, we use MIP even in partitions of dimension 2
			cache_vertices: if True, and 2d, we save the vertices
			use_crossings: if True, we consider the coordinate-axes crossing objects in 2d zonos
			box_info: if True, we have extra boxes that we know to add in the mip
		"""
		# Assertion checks
		assert style in ['fixed_dim', 'fixed_part']
		if style == 'fixed_dim':
			assert partition_dim is not None
		else:
			assert num_partitions is not None

		self.base_zonotopes = base_zonotopes
		self.subzonos = {}
		self.groups = {}
		self.style = style
		self.partition_rule = partition_rule
		self.save_partitions = save_partitions
		self.save_models = save_models
		self.num_partitions = num_partitions
		self.partition_dim = partition_dim
		self.max_order = max_order
		self.force_mip = force_mip
		self.cache_vertices = cache_vertices
		self.use_crossings = use_crossings
		self.vertices = {}
<<<<<<< HEAD
		self.box_info = box_info
=======
		self.input_shapes = input_shapes
>>>>>>> e2a15423

		if self.base_zonotopes is not None:
			self.make_all_partitions() # modifies state if save_partitions=True

	def attach_zonotopes(self, base_zonotopes):
		self.base_zonotopes = base_zonotopes
		self.make_all_partitions()

	def order_sweep(self, zono_list):
		if self.max_order is None:
			return zono_list
		outzono_list = []
		for zono in zono_list:
			if zono.order > self.max_order:
				zono = zono.reduce_simple(self.max_order, score='axalign')
			outzono_list.append(zono)
		return outzono_list


	def make_all_partitions(self, **kwargs):
		""" Generates the partitions as list of partitions,
			where each partition is a list of [(part_0_idxs), (part_1_idxs)...]"""
		return {k: self.make_ith_partition(k, **kwargs) for k in self.base_zonotopes}



	def make_ith_partition(self, i, **kwargs):
		""" Makes the partition of self.base_zonotope[i].
		"""
		zono = self.base_zonotopes[i]
		dim = zono.dim
		# First make the groups
		if self.style == 'fixed_dim':
			num_parts = math.ceil(dim / self.partition_dim)
		else:
			num_parts = self.num_partitions

		# -- can either have random or scored fxn
		if self.partition_rule == 'random':
			groups = utils.partition(list(range(zono.dim)), num_parts)

		elif self.partition_rule in ("depthwise", "spatial"):
			import numpy as np
			if i >= len(self.input_shapes) or len(self.input_shapes[i]) != 3:
				groups = utils.partition(list(range(zono.dim)), num_parts)
			else:
				shape = self.input_shapes[i]
				assert shape.numel() == zono.dim
				# Note: spatial rule should probably use both axes somehow
				axis = 0 if self.partition_rule == "depthwise" else -1
				# Note: sort of relying on Python sort being stable
				indexes = sorted(
					list(range(zono.dim)),
					key=lambda i: utils.unravel_index(i, shape)[axis]
				)
				part_dim = zono.dim // num_parts
				groups = [indexes[i: i+part_dim] for i in range(0, zono.dim, part_dim)]

		else:
			# if scored, then kwargs['score_fxn'] is a list of fxns (zono, idx)->score
			score_fxn = kwargs['score_fxn'][i]
			scores = torch.tensor([score_fxn(zono, j) for j in range(dim)])
			sorted_scores = list(torch.sort(dim_scores, descending=True)[1].numpy())
			groups = [sorted_scores[i: i+size] for i in range(0, dim, size)]


		# Now with groups check to see if we want to save
		if self.save_partitions:
			self.groups[i] = groups
			if self.save_models:
				subzonos = self.order_sweep([_[1] for _ in zono.partition(groups)])
				[_._setup_relu_mip2() for _ in subzonos]
				self.subzonos[i] = subzonos
			return groups
		else:
			return groups


	def relu_program(self, i, c1, c2, gurobi_params=None, start=None, **kwargs):
		""" Returns (obj_val, argmin) for the i^th partition
			of relu program: min c1*z + c2*relu(z)
		ARGS:
			i: which index of partition group to handle
			c1: linear objecive vector
			c2: relu objective vector
			force_mip: don't do closed form 2d thing
			gurobi_params: dict of params to send to gurobi model
			kwargs: dict to pass to partition maker if doing on the fly
		RETURNS:
			(obj_val, argmin)
			OBJ_VAL is a LOWER BOUND, but argmin is the best primal vars
		"""
		zono = self.base_zonotopes[i]

		# Handle the unsaved partition part
		if self.groups.get(i) is None:
			groups = self.make_ith_partition(i, **kwargs)
		else:
			groups = self.groups[i]


		# Now handle the twoD case if we can
		if not self.force_mip and all(len(_) == 2 for _ in groups):
			# group_vs = zono.batch_2d_partition(groups=groups)
			# return zono.batch_2d_relu_program(c1, c2, groups=torch.tensor(groups))#, group_vs=group_vs)
			groups = utils.tensorfy(groups).long().to(zono.center.device)
			if not self.cache_vertices:
				if self.use_crossings:
					return zono.loop_zono_rp(c1, c2, groups=groups) # uses crossings by default
				else:
					return zono.batch_2d_relu_program(c1, c2, groups=groups)
			else:
				if self.vertices.get(i) is None:
					if self.use_crossings:
						self.vertices[i] = zono.loop_batch_zono_vs(groups=groups)
					else:
						self.vertices[i] = zono.batch_2d_partition(groups=groups)
				#if self.use_crossings:
				#	return zono.loop_zono_rp(c1, c2, groups=groups, loop_outs=self.vertices[i])
				#else:
				return zono.batch_2d_relu_program(c1, c2, groups=groups,
													  group_vs=self.vertices[i])


		# Otherwise make the partitions
		if self.subzonos.get(i) is not None:
			parts = self.subzonos[i]
		else:

			parts = self.order_sweep([_[1] for _ in self.base_zonotopes[i].partition(groups)])

		obj_val = 0.0
		argmin = torch.zeros_like(zono.center)
		for group, subzono in zip(groups, parts):
			box_bounds = None if ((self.box_info or {}).get(i) is None) else self.box_info[i][group]
			min_val, sub_argmin, _, _ = subzono.solve_relu_mip(c1[group], c2[group], apx_params=gurobi_params,
				                                               start=start, box_bounds=box_bounds)
			obj_val += min_val

			sub_argmin = torch.tensor(sub_argmin).type(argmin.dtype).to(argmin.device).flatten()
			argmin[group] = sub_argmin

		return obj_val, argmin


	def merge_partitions(self, partition_dim=None, num_partitions=None, copy_obj=True, only_idx=None):
		""" Merges partitions into partitions of larger dim, using the existing partitions
		ARGS:
			partition_dim/num_partitions : specs to make new partitinos
			copy_obj: bool - if True, we leave this object unchanged and compute a new object
							 otherwise, we just modify this object

			ONLY IDX IS KINDA BROKEN, BUT WORKS A LITTLE. BE WARY!
		RETURNS:
			a PartitionObject
		"""
		# Merges partitions into smaller partitions using existing partitions
		# If copy is True, we create a separate partition object and leave this state

		passes_idx_check = lambda i: (only_idx is None) or (only_idx == i) # True for the idx we update

		if self.style == 'fixed_dim':
			assert partition_dim is not None
			ratio = math.floor(partition_dim / self.partition_dim)
		elif self.style == 'fixed_part':
			assert num_partitions is not None
			ratio = math.floor(num_partitions / self.num_partitions)
		else:
			raise NotImplementedError()
		new_partition_dim = partition_dim
		new_num_partitions = num_partitions

		# No need to merge if not saving groups anyway
		new_vertices = {}
		for i, vlist in list(self.vertices.items()):
			if not passes_idx_check(i):
				new_vertices[i] = vlist
				continue
			del self.vertices[i]

		new_vertices = {} # uncache vertices, regardless
		if self.save_partitions is False:
			return {}

		# Figure out how to merge groups:...
		new_groups = {}
		for i, group in self.groups.items():
			if not passes_idx_check(i):
				new_groups[i] = group
				continue
			new_groups[i] = [utils.flatten(group[i:i+ratio])
						  	 for i in range(0, len(group), ratio)]

		new_subzonos = {}
		if self.save_partitions:
			if self.save_models:
				for i, groups in new_groups.items():
					if not passes_idx_check(i):
						new_subzonos[i] = self.subzonos.get(i)
						continue
					zono = self.base_zonotopes[i]
					subzonos = self.order_sweep([_[1] for _ in zono.partition(groups)])

					box_bounds = None
					for subgroup, subzono in zip(groups, subzonos):
						box_bounds = None
						if self.box_info is not None:
							box_bounds = self.box_info[i][subgroup]
						subzono._setup_relu_mip2(box_bounds=box_bounds)

					new_subzonos[i] = subzonos

		if copy_obj:
			new_obj = PartitionGroup(None, style=self.style,
									 partition_rule=self.partition_rule,
									 save_partitions=self.save_partitions,
									 save_models=self.save_models,
									 num_partitions=new_num_partitions,
									 partition_dim=new_partition_dim,
							         max_order=self.max_order,
							         force_mip=self.force_mip,
							         cache_vertices=self.cache_vertices,
							         use_crossings=self.use_crossings,
							         box_info=self.box_info
							         )
			new_obj.vertices = new_vertices
			new_obj.base_zonotopes = self.base_zonotopes
			new_obj.groups = new_groups
			new_obj.subzonos = new_subzonos
			return new_obj
		else:
			self.partition_dim = new_partition_dim
			self.num_partitions = new_num_partitions
			self.vertices = new_vertices
			self.groups = new_groups
			self.subzonos = new_subzonos
			self.box_info = box_info
			return self



	def relu_program_simplex(self, i, c1, c2):
		zono = self.base_zonotopes[i]
		if self.groups.get(i) is None:
			groups = self.make_ith_partition(i, **kwargs)
		else:
			groups = self.groups[i]

		# Otherwise make the partitions
		if self.subzonos.get(i) is not None:
			parts = self.subzonos[i]
		else:

			parts = self.order_sweep([_[1] for _ in self.base_zonotopes[i].partition(groups)])

		obj_val = 0.0
		argmin = torch.zeros_like(zono.center)
		for group, subzono in zip(groups, parts):

			min_val, argmin_ys = subzono.solve_relu_simplex(c1[group], c2[group])

			obj_val += min_val
			argmin[group] = subzono(argmin_ys)#torch.tensor(sub_argmin) # DTYPES HERE?

		return obj_val, argmin


	def relu_program_lbfgsb(self, i, c1, c2):
		zono = self.base_zonotopes[i]
		if self.groups.get(i) is None:
			groups = self.make_ith_partition(i, **kwargs)
		else:
			groups = self.groups[i]

		# Otherwise make the partitions
		if self.subzonos.get(i) is not None:
			parts = self.subzonos[i]
		else:

			parts = self.order_sweep([_[1] for _ in self.base_zonotopes[i].partition(groups)])

		obj_val = 0.0
		argmin = torch.zeros_like(zono.center)
		for group, subzono in zip(groups, parts):

			min_val, argmin_ys = subzono.solve_relu_lbfgsb(c1[group], c2[group])

			obj_val += min_val
			argmin[group] = subzono(argmin_ys)#torch.tensor(sub_argmin) # DTYPES HERE?

		return obj_val, argmin
<|MERGE_RESOLUTION|>--- conflicted
+++ resolved
@@ -13,11 +13,7 @@
 				 partition_rule='random', save_partitions=True,
 				 save_models=True, num_partitions=None, partition_dim=None,
 				 max_order=None, force_mip=False, cache_vertices=True,
-<<<<<<< HEAD
-				 use_crossings=True, box_info=None):
-=======
-				 use_crossings=True, input_shapes=None):
->>>>>>> e2a15423
+				 use_crossings=True, input_shapes=None, box_info=None):
 		""" Parameters for partitioning.
 		Two basic styles for partitioning:
 			- fixed number of partitions per zonotope  (fixed_part)
@@ -59,11 +55,8 @@
 		self.cache_vertices = cache_vertices
 		self.use_crossings = use_crossings
 		self.vertices = {}
-<<<<<<< HEAD
 		self.box_info = box_info
-=======
 		self.input_shapes = input_shapes
->>>>>>> e2a15423
 
 		if self.base_zonotopes is not None:
 			self.make_all_partitions() # modifies state if save_partitions=True
