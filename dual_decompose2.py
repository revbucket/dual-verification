""" Dual decompose solved the way Alessandro et al solve it
"""




import torch
import torch.nn as nn
import torch.nn.functional as F
import torch.optim as optim
import time
from typing import List
from collections import OrderedDict
from neural_nets import FFNet, PreactBounds
from abstract_domains import Hyperbox, Zonotope
import utilities as utils
from partitions import PartitionGroup


class DecompDual2:
    def __init__(self, network, input_domain, preact_domain=Hyperbox,
                 choice='naive', partition=None, preact_bounds=None,
<<<<<<< HEAD
                 zero_dual=True, primal_mip_kwargs=None, mip_start=None,
                 num_ub_iters=1): # TODO: implement KW initial dual bounds
=======
                 zero_dual=True, primal_mip_kwargs=None): # TODO: implement KW initial dual bounds
>>>>>>> 5420fc4f
        self.network = network
        self.input_domain = input_domain

        self.preact_bounds = (preact_bounds if (preact_bounds is not None) else
                              PreactBounds(network, input_domain, preact_domain).compute())

        self.choice = choice
        self.partition = partition
        self.primal_mip_kwargs = primal_mip_kwargs
<<<<<<< HEAD
        self.mip_start = mip_start
        self.num_ub_iters = num_ub_iters
=======
>>>>>>> 5420fc4f
        # Initialize duals
        self.rhos = self.init_duals(zero_dual)

    # ==============================================================================
    # =           Helper methods                                                   =
    # ==============================================================================

    def init_duals(self, zero_dual):
        rhos = OrderedDict()
        for idx, layer in enumerate(self.network):
            if isinstance(layer, nn.ReLU):

                rhos[idx] = nn.Parameter(torch.zeros_like(self.preact_bounds[idx].lbs))
        return rhos

    def parameters(self):
        return iter(self.rhos.values())


    def _get_coeffs(self, idx: int, rhos=None):
        rhos = self.rhos if (rhos is None) else rhos

        # subproblem indices are {0, 1, 3, 5,...,}
        # Now with added bias term...

        if idx == 0:
            # Special case
            # Min -rho[1] * Aff(x_input)
            lin_coeff = torch.zeros_like(self.preact_bounds[0].lbs)
            if isinstance(self.network[0], nn.Linear):
                out_coeff = (rhos[1] @ self.network[0].weight).squeeze()
            elif isinstance(self.network[0], nn.Conv2d):
                conv = self.network[0]
                output_shape = utils.conv_output_shape(conv)
                out_coeff = F.conv_transpose2d(rhos[1].view((1,) + output_shape),
                                               conv.weight, None, conv.stride, conv.padding, 0,
                                               conv.groups, conv.dilation).flatten()
            else:
                raise NotImplementedError()

        elif idx < len(self.network) - 2:
            lin_coeff = -rhos[idx]
            if isinstance(self.network[idx + 1], nn.Linear):
                out_coeff = (rhos[idx + 2] @ self.network[idx + 1].weight).squeeze()
            elif isinstance(self.network[idx + 1], nn.Conv2d):
                conv = self.network[idx + 1]
                output_shape = utils.conv_output_shape(conv)
                out_coeff = F.conv_transpose2d(rhos[idx + 2].view((1,) + output_shape),
                                               conv.weight, None, conv.stride, conv.padding, 0,
                                               conv.groups, conv.dilation).flatten()

        else:
            lin_coeff = -rhos[idx]
            out_coeff = self.network[idx + 1].weight.squeeze()
        return lin_coeff, out_coeff


    # ===========================================================================
    # =           Lagrangian compute methods                                    =
    # ===========================================================================

    def lagrangian(self, primals=None, rhos=None):
        # Compute lagrangian with argmins here
        total = {}
        rhos = self.rhos if (rhos is None) else rhos
        primals = self.get_primals(rhos=rhos)[1]

        for idx, layer in enumerate(self.network):
            if not isinstance(layer, nn.ReLU):
                continue
            x_a = primals[(idx, 'A')]
            x_b = primals[(idx, 'B')]
            total[idx] = rhos[idx] @ (x_a - x_b)
        # And final value is just the last variable
        total[len(self.network)] = primals[(len(self.network), 'A')].item()

        return sum(total.values())


    def lagrangian_mip_bounds(self, rhos=None, time_limit=None):
        """ Returns bounds on the dual given the dual vars (rhos)
        In a dict like:
            {subproblem_idx: (subproblem_lb, subproblem_Ub, subproblem_time)}
        """
        rhos = rhos if (rhos is not None) else self.rhos
        apx_params = {'MIPFocus': 3}
        if time_limit is not None:
            apx_params['TimeLimit'] = time_limit

        total = {}
        for idx, layer in enumerate(self.network):
            start_time = time.time()
            clock = lambda: time.time() - start_time
            if idx == 0:
                val = self.get_0th_primal(rhos=rhos)[0]
                total[idx] = (val, val, clock())
            elif isinstance(layer, nn.ReLU):
                model = self.get_ith_primal_mip(idx, rhos, apx_params=apx_params, return_model=True)
                total[idx] = (model.ObjBound, model.objVal, clock())

        total_lbs = sum(_[0] for _ in total.values()).data.item()
        total_ubs = sum(_[1] for _ in total.values()).data.item()
        total_time = sum(_[2] for _ in total.values())
        total['total'] = (total_lbs, total_ubs, total_time)
        return total


    def get_primals(self, rhos=None):
        # Returns like (total_val_dict, argmin_dict)
        argmin = OrderedDict()
        total_vals = {}
        for idx, layer in enumerate(self.network):
            if idx == 0:
                # Solve linear case here
                opt_val, primal_in, primal_out = self.get_0th_primal(rhos=rhos)
                argmin[(1,'A')] = primal_out

            elif isinstance(layer, nn.ReLU):
                opt_val, x_b, x_a = self.get_ith_primal(idx, rhos=rhos)
                argmin[(idx, 'B')] = x_b
                argmin[(idx + 2, 'A')] = x_a
            else:
                continue
            total_vals[idx] = opt_val

        return total_vals, argmin


    def get_ith_primal(self, idx, rhos=None):
        # Outputs here are (opt_val, argmin, next_layer_argmin)
        rhos = rhos if (rhos is not None) else self.rhos

        method_dict = {'naive': self.get_ith_primal_naive,
                       'partition': self.get_ith_primal_partition,
                       'simplex': self.get_ith_primal_simplex,
                       'simplex_partition': self.get_ith_primal_simplex_partition,
                       'lbfgsb': self.get_ith_primal_lbfgsb,
                       'lbfgsb_partition': self.get_ith_primal_lbfgsb_partition,
                       'exact': self.get_ith_primal_mip
                      }

        ub_methods = {'simplex', 'simplex_partition', 'lbfgsb', 'lbfgsb_partition'}


        if isinstance(self.preact_bounds[idx], Hyperbox): # Hyperbox means do naive case
            return method_dict['naive'](idx, rhos)

        if self.choice in ub_methods:
            min_val, min_argmin_0, min_argmin_1 = float('inf'), None, None
            for i in range(self.num_ub_iters):
                val, argmin_0, argmin_1 = method_dict[self.choice](idx, rhos)
                if val < min_val:
                    min_val = val
                    min_argmin_0 = argmin_0
                    min_argmin_1 = argmin_1
            return min_val, min_argmin_0, min_argmin_1
        else:
            return method_dict[self.choice](idx, rhos)


    def dual_ascent(self, num_steps, optim_obj=None, verbose=True, logger=None):
        """ Runs dual ascent for num_steps, using the optim_obj specified
            logger is a fxn that takes (self, step#) as args
        """
        optim_obj = optim_obj if (optim_obj is not None) else optim.Adam(self.parameters(), lr=1e-3)
        logger = (lambda self, iter_num: None) if (logger is None) else logger
        last_time = time.time()
        for step in range(num_steps):
            optim_obj.zero_grad()
            loss_val = -1 * self.lagrangian()
            loss_val.backward()
            if verbose and (step % verbose) == 0:
                print("Iter %02d | Certificate: %.02f  | Time: %.02f" % (step, -loss_val, time.time() - last_time))
                last_time = time.time()
            logger(self, step)
            optim_obj.step()

        return self.lagrangian()


    # ================================================================================
    # =                            PRIMAL SOLVERS                                    =
    # ================================================================================
    # ALL PRIMAL SOLVERS OUTPUT (value, argmin, armin_next_layer)
    #------------------------------- 0th layer is always an LP -----------------------------

    def _next_layer_relu_out(self, idx, x):
        layer = self.network[idx + 1]
        return layer(x.relu().view(layer.input_shape).unsqueeze(0)).flatten()

    def get_0th_primal(self, rhos):
        """ Solves min_x -rho[1] @ layers[0](x) over x in input
                    (actually) min_x -rho[1] @ (Wx + b)
                               so need to subtract -rho[1] @b
            RETURNS: (x, layers[0](x))
        """
        _, out_coeff = self._get_coeffs(0, rhos=rhos)
        bound = self.preact_bounds[0]
        opt_val, x = bound.solve_lp(out_coeff, get_argmin=True)
        return opt_val, x, self.network[0](x.view(self.network[0].input_shape).unsqueeze(0)).flatten()


    def get_ith_primal_naive(self, idx, rhos):
        """ Solves min_z rho[idx]@z - rho[idx+2] @ Aff(relu(z))
            for z in bounds[z]
            RETURNS (z, layers[idx + 2](relu(z)))
        """
        lin_coeff, relu_coeff = self._get_coeffs(idx, rhos=rhos)
        bound = self.preact_bounds[idx]
        if isinstance(bound, Hyperbox):
            opt_val, x = bound.solve_relu_program(lin_coeff, relu_coeff, get_argmin=True)
        else:
            # Then partition into stable and unstable cases... and do zonotope
            stable_obj = torch.zeros_like(bound.lbs)
            on_coords = (bound.lbs >= 0)
            off_coords = (bound.ubs < 0)
            ambig_coords = ~(on_coords + off_coords)

            stable_obj[on_coords] = lin_coeff[on_coords] + relu_coeff[on_coords]
            stable_obj[off_coords] = lin_coeff[off_coords]

            opt_val_0, argmin = bound.solve_lp(stable_obj, get_argmin=True)

            # Then do the hyperbox for the rest
            ambig_box = Hyperbox(bound.lbs[ambig_coords], bound.ubs[ambig_coords])
            opt_val_1, ambig_argmin = ambig_box.solve_relu_program(lin_coeff[ambig_coords],
                                                                   relu_coeff[ambig_coords],
                                                                   get_argmin=True)
            argmin[ambig_coords] = ambig_argmin
            x = argmin.data
            opt_val = opt_val_0 + opt_val_1

        return opt_val, x, self._next_layer_relu_out(idx, x)


    #---------------------------------- PARTITION STUFF ----------------------------

    def gather_partitions(self):
        """ Use this method to access partition object.
            If partition is None, makes a basic partition (2d)
            If partition doesn't have zonos attached, attaches them
            otherwise returns PartitionGroup
        """
        # Use this method to access partition object.
        base_zonotopes = {i: self.preact_bounds[i] for i, bound in enumerate(self.preact_bounds)
                          if i not in self.network.linear_idxs}
        if self.partition is None:
            partition = PartitionGroup(base_zonotopes, style='fixed_dim', partition_rule='random',
                                       save_partitions=True, save_models=False, partition_dim=2,
                                       use_crossings=True)
            self.partition = partition

        if self.partition.base_zonotopes is None:
            self.partition.attach_zonotopes(base_zonotopes)
        return self.partition


    def merge_partitions(self, partition_dim=None, num_partitions=None, copy_obj=True):
        self.partition.save_models = True # Generally want to do this to save time later
        self.partition = self.gather_partitions().merge_partitions(partition_dim=partition_dim,
                                                                   num_partitions=num_partitions,
                                                                   copy_obj=copy_obj)



    def get_ith_primal_partition(self, idx: int, rhos):
        # Basic stuff:
        bounds = self.preact_bounds[idx]
        assert isinstance(bounds, Zonotope)
        c1, c2 = self._get_coeffs(idx, rhos=rhos)

        opt_val, x = self.gather_partitions().relu_program(idx, c1, c2,
<<<<<<< HEAD
                                                           gurobi_params=self.primal_mip_kwargs,
                                                           start=self.mip_start)
=======
                                                           gurobi_params=self.primal_mip_kwargs)
>>>>>>> 5420fc4f
        return opt_val, x.data, self._next_layer_relu_out(idx, x.data)


    # -------------------------- SIMPLEX -------------------------------------------
    def get_ith_primal_simplex(self, idx: int, rhos):
        bounds = self.preact_bounds[idx]
        assert isinstance(bounds, Zonotope)

        c1, c2 = self._get_coeffs(idx, rhos=rhos)
        opt_val, yvals = bounds.solve_relu_simplex(c1, c2)
        x = bounds(yvals)
        return opt_val, x.data, self._next_layer_relu_out(idx, x.data)

    def get_ith_primal_simplex_partition(self, idx: int, rhos):
        bounds = self.preact_bounds[idx]
        assert isinstance(bounds, Zonotope)
        c1, c2 = self._get_coeffs(idx, rhos=rhos)
        opt_val, x = self.gather_partitions().relu_program_simplex(idx, c1, c2)
        return opt_val, x.data, self._next_layer_relu_out(idx, x.data)


    # ------------------------ L-BFGS-B --------------------------------------

    def get_ith_primal_lbfgsb(self, idx: int, rhos):
        bounds = self.preact_bounds[idx]
        c1, c2 = self._get_coeffs(idx, rhos=rhos)
        opt_val, yvals = bounds.solve_relu_lbfgsb(c1, c1)
        x = bounds(yvals)
        return opt_val, x.data, self._next_layer_relu_out(idx, x.data)


    def get_ith_primal_lbfgsb_partition(self, idx: int, rhos):
        bounds = self.preact_bounds[idx]
        assert isinstance(bounds, Zonotope)

        c1, c2 = self._get_coeffs(idx, rhos=rhos)
        opt_val, x = self.gather_partitions().relu_program_lbfgsb(idx, c1, c2)
        return opt_val, x.data, self._next_layer_relu_out(idx, x.data)

    # ---------------------- Frank Wolfe ----------------------------------------

    def get_ith_primal_fw(self, idx: int, rhos):
        bounds = self.preact_bounds[idx]
        c1, c2 = self._get_coeffs



    # ---------------------- Other MIP-y methods -------------------------------------
    def get_ith_primal_mip(self, idx: int, rhos, apx_params=None, return_model=False):
        bounds = self.preact_bounds[idx]
        assert isinstance(bounds, Zonotope)
        apx_params = apx_params if (apx_params is not None) else self.primal_mip_kwargs
        c1, c2 = self._get_coeffs(idx, rhos=rhos)
        obj, xvals, yvals, model = bounds.solve_relu_mip(c1, c2, apx_params=apx_params)
        if not return_model:
            return obj, xvals.data, self._next_layer_relu_out(idx, xvals.data)
        else:
            return model



<|MERGE_RESOLUTION|>--- conflicted
+++ resolved
@@ -20,12 +20,9 @@
 class DecompDual2:
     def __init__(self, network, input_domain, preact_domain=Hyperbox,
                  choice='naive', partition=None, preact_bounds=None,
-<<<<<<< HEAD
                  zero_dual=True, primal_mip_kwargs=None, mip_start=None,
                  num_ub_iters=1): # TODO: implement KW initial dual bounds
-=======
-                 zero_dual=True, primal_mip_kwargs=None): # TODO: implement KW initial dual bounds
->>>>>>> 5420fc4f
+
         self.network = network
         self.input_domain = input_domain
 
@@ -35,11 +32,9 @@
         self.choice = choice
         self.partition = partition
         self.primal_mip_kwargs = primal_mip_kwargs
-<<<<<<< HEAD
+
         self.mip_start = mip_start
         self.num_ub_iters = num_ub_iters
-=======
->>>>>>> 5420fc4f
         # Initialize duals
         self.rhos = self.init_duals(zero_dual)
 
@@ -312,12 +307,8 @@
         c1, c2 = self._get_coeffs(idx, rhos=rhos)
 
         opt_val, x = self.gather_partitions().relu_program(idx, c1, c2,
-<<<<<<< HEAD
                                                            gurobi_params=self.primal_mip_kwargs,
                                                            start=self.mip_start)
-=======
-                                                           gurobi_params=self.primal_mip_kwargs)
->>>>>>> 5420fc4f
         return opt_val, x.data, self._next_layer_relu_out(idx, x.data)
 
 
