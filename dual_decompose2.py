""" Dual decompose solved the way Alessandro et al solve it
"""




import torch
import torch.nn as nn
import torch.nn.functional as F
import torch.optim as optim
import time
from typing import List
from collections import OrderedDict
from neural_nets import FFNet, PreactBounds, KWBounds, BoxInformedZonos
from abstract_domains import Hyperbox, Zonotope
import utilities as utils
from partitions import PartitionGroup


class DecompDual2:
    def __init__(self, network, input_domain, preact_domain=Hyperbox,
                 choice='naive', partition=None, preact_bounds=None,
                 zero_dual=True, primal_mip_kwargs=None, mip_start=None,
                 num_ub_iters=1): # TODO: implement KW initial dual bounds

        self.network = network
        self.input_domain = input_domain

        self.preact_bounds = (preact_bounds if (preact_bounds is not None) else
                              PreactBounds(network, input_domain, preact_domain).compute())

        self.choice = choice
        self.partition = partition
        self.primal_mip_kwargs = primal_mip_kwargs

        self.mip_start = mip_start
        self.num_ub_iters = num_ub_iters
        # Initialize duals
        self.rhos = self.init_duals(zero_dual)

    # ==============================================================================
    # =           Helper methods                                                   =
    # ==============================================================================

    def init_duals(self, zero_dual):
        rhos = OrderedDict()
        for idx, layer in enumerate(self.network):
            if isinstance(layer, nn.ReLU):

                rhos[idx] = nn.Parameter(torch.zeros_like(self.preact_bounds[idx].lbs))
        return rhos

    def parameters(self):
        return iter(self.rhos.values())


    def _get_coeffs(self, idx: int, rhos=None):
        rhos = self.rhos if (rhos is None) else rhos

        # subproblem indices are {0, 1, 3, 5,...,}
        # Now with added bias term...

        if idx == 0:
            # Special case
            # Min -rho[1] * Aff(x_input)
            lin_coeff = torch.zeros_like(self.preact_bounds[0].lbs)
            if isinstance(self.network[0], nn.Linear):
                out_coeff = (rhos[1] @ self.network[0].weight).squeeze()
            elif isinstance(self.network[0], nn.Conv2d):
                conv = self.network[0]
                output_shape = utils.conv_output_shape(conv)
                # Need to compute output padding here
                transpose_shape = utils.conv_transpose_shape(conv)
                output_padding = (conv.input_shape[1] - transpose_shape[1],
                                  conv.input_shape[2] - transpose_shape[2])
                out_coeff = F.conv_transpose2d(rhos[1].view((1,) + output_shape),
                                               conv.weight, None, conv.stride, conv.padding,
                                               output_padding, conv.groups, conv.dilation).flatten()
            else:
                raise NotImplementedError()

        elif idx < len(self.network) - 2:
            lin_coeff = -rhos[idx]
            if isinstance(self.network[idx + 1], nn.Linear):
                out_coeff = (rhos[idx + 2] @ self.network[idx + 1].weight).squeeze()
            elif isinstance(self.network[idx + 1], nn.Conv2d):
                conv = self.network[idx + 1]
                output_shape = utils.conv_output_shape(conv)
                transpose_shape = utils.conv_transpose_shape(conv)
                output_padding = (conv.input_shape[1] - transpose_shape[1],
                                  conv.input_shape[2] - transpose_shape[2])
                out_coeff = F.conv_transpose2d(rhos[idx + 2].view((1,) + output_shape),
                                               conv.weight, None, conv.stride, conv.padding,
                                               output_padding, conv.groups, conv.dilation).flatten()

        else:
            lin_coeff = -rhos[idx]
            out_coeff = self.network[idx + 1].weight.squeeze()
        return lin_coeff, out_coeff


    # ===========================================================================
    # =           Lagrangian compute methods                                    =
    # ===========================================================================

    def lagrangian(self, primals=None, rhos=None):
        # Compute lagrangian with argmins here
        total = {}
        rhos = self.rhos if (rhos is None) else rhos
        primals = primals if (primals is not None) else self.get_primals(rhos=rhos)[1]

        for idx, layer in enumerate(self.network):
            if not isinstance(layer, nn.ReLU):
                continue
            x_a = primals[(idx, 'A')]
            x_b = primals[(idx, 'B')]
            total[idx] = rhos[idx] @ (x_a - x_b)
        # And final value is just the last variable
        total[len(self.network)] = primals[(len(self.network), 'A')].item()

        return sum(total.values())


    def lagrangian_mip_bounds(self, rhos=None, time_limit=None):
        """ Returns bounds on the dual given the dual vars (rhos)
        In a dict like:
            {subproblem_idx: (subproblem_lb, subproblem_Ub, subproblem_time)}
        """
        rhos = rhos if (rhos is not None) else self.rhos
        apx_params = {'MIPFocus': 3}
        if time_limit is not None:
            apx_params['TimeLimit'] = time_limit

        total = {}
        for idx, layer in enumerate(self.network):
            start_time = time.time()
            clock = lambda: time.time() - start_time
            if idx == 0:
                val = self.get_0th_primal(rhos=rhos)[0]
                total[idx] = (val, val, clock())
            elif isinstance(layer, nn.ReLU):
                model = self.get_ith_primal_mip(idx, rhos, apx_params=apx_params, return_model=True)
                total[idx] = (model.ObjBound, model.objVal, clock())

        total_lbs = sum(_[0] for _ in total.values()).data.item()
        total_ubs = sum(_[1] for _ in total.values()).data.item()
        total_time = sum(_[2] for _ in total.values())
        total['total'] = (total_lbs, total_ubs, total_time)
        return total


    def get_primals(self, rhos=None):
        # Returns like (total_val_dict, argmin_dict)
        argmin = OrderedDict()
        total_vals = {}
        for idx, layer in enumerate(self.network):
            if idx == 0:
                # Solve linear case here
                opt_val, primal_in, primal_out = self.get_0th_primal(rhos=rhos)
                argmin[(1,'A')] = primal_out

            elif isinstance(layer, nn.ReLU):
                opt_val, x_b, x_a = self.get_ith_primal(idx, rhos=rhos)
                argmin[(idx, 'B')] = x_b
                argmin[(idx + 2, 'A')] = x_a
            else:
                continue
            total_vals[idx] = opt_val

        return total_vals, argmin


    def get_ith_primal(self, idx, rhos=None):
        # Outputs here are (opt_val, argmin, next_layer_argmin)
        rhos = rhos if (rhos is not None) else self.rhos

        method_dict = {'naive': self.get_ith_primal_naive,
                       'partition': self.get_ith_primal_partition,
                       'simplex': self.get_ith_primal_simplex,
                       'simplex_partition': self.get_ith_primal_simplex_partition,
                       'lbfgsb': self.get_ith_primal_lbfgsb,
                       'lbfgsb_partition': self.get_ith_primal_lbfgsb_partition,
                       'exact': self.get_ith_primal_mip
                      }

        ub_methods = {'simplex', 'simplex_partition', 'lbfgsb', 'lbfgsb_partition'}


        if isinstance(self.preact_bounds[idx], Hyperbox): # Hyperbox means do naive case
            return method_dict['naive'](idx, rhos)

        if self.choice in ub_methods:
            min_val, min_argmin_0, min_argmin_1 = float('inf'), None, None
            for i in range(self.num_ub_iters):
                val, argmin_0, argmin_1 = method_dict[self.choice](idx, rhos)
                if val < min_val:
                    min_val = val
                    min_argmin_0 = argmin_0
                    min_argmin_1 = argmin_1
            return min_val, min_argmin_0, min_argmin_1
        else:
            return method_dict[self.choice](idx, rhos)


    def dual_ascent(self, num_steps, optim_obj=None, verbose=True, logger=None):
        """ Runs dual ascent for num_steps, using the optim_obj specified
            logger is a fxn that takes (self, step#) as args
        """
        optim_obj = optim_obj if (optim_obj is not None) else optim.Adam(self.parameters(), lr=1e-3)
        logger = (lambda self, iter_num: None) if (logger is None) else logger
        last_time = time.time()
        for step in range(num_steps):
            optim_obj.zero_grad()
            loss_val = -1 * self.lagrangian()
            loss_val.backward()
            if verbose and (step % verbose) == 0:
                print("Iter %02d | Certificate: %.02f  | Time: %.02f" % (step, -loss_val, time.time() - last_time))
                last_time = time.time()
            logger(self, step)
            optim_obj.step()

        return self.lagrangian()


    # ================================================================================
    # =                            PRIMAL SOLVERS                                    =
    # ================================================================================
    # ALL PRIMAL SOLVERS OUTPUT (value, argmin, armin_next_layer)
    #------------------------------- 0th layer is always an LP -----------------------------

    def _next_layer_relu_out(self, idx, x):
        layer = self.network[idx + 1]
        return layer(x.relu().view(layer.input_shape).unsqueeze(0)).flatten()

    def get_0th_primal(self, rhos):
        """ Solves min_x -rho[1] @ layers[0](x) over x in input
                    (actually) min_x -rho[1] @ (Wx + b)
                               so need to subtract -rho[1] @b
            RETURNS: (x, layers[0](x))
        """
        _, out_coeff = self._get_coeffs(0, rhos=rhos)
        bound = self.preact_bounds[0]
        opt_val, x = bound.solve_lp(out_coeff, get_argmin=True)
        return opt_val, x, self.network[0](x.view(self.network[0].input_shape).unsqueeze(0)).flatten()


    def get_ith_primal_naive(self, idx, rhos):
        """ Solves min_z rho[idx]@z - rho[idx+2] @ Aff(relu(z))
            for z in bounds[z]
            RETURNS (z, layers[idx + 2](relu(z)))
        """
        lin_coeff, relu_coeff = self._get_coeffs(idx, rhos=rhos)
        bound = self.preact_bounds[idx]
        if isinstance(bound, Hyperbox):
            opt_val, x = bound.solve_relu_program(lin_coeff, relu_coeff, get_argmin=True)
        else:
            # Then partition into stable and unstable cases... and do zonotope
            stable_obj = torch.zeros_like(bound.lbs)
            on_coords = (bound.lbs >= 0)
            off_coords = (bound.ubs < 0)
            ambig_coords = ~(on_coords + off_coords)

            stable_obj[on_coords] = lin_coeff[on_coords] + relu_coeff[on_coords]
            stable_obj[off_coords] = lin_coeff[off_coords]

            opt_val_0, argmin = bound.solve_lp(stable_obj, get_argmin=True)

            # Then do the hyperbox for the rest
            ambig_box = Hyperbox(bound.lbs[ambig_coords], bound.ubs[ambig_coords])
            opt_val_1, ambig_argmin = ambig_box.solve_relu_program(lin_coeff[ambig_coords],
                                                                   relu_coeff[ambig_coords],
                                                                   get_argmin=True)
            argmin[ambig_coords] = ambig_argmin
            x = argmin.data
            opt_val = opt_val_0 + opt_val_1

        return opt_val, x, self._next_layer_relu_out(idx, x)


    #---------------------------------- PARTITION STUFF ----------------------------

    def gather_partitions(self):
        """ Use this method to access partition object.
            If partition is None, makes a basic partition (2d)
            If partition doesn't have zonos attached, attaches them
            otherwise returns PartitionGroup
        """
        # Use this method to access partition object.
        base_zonotopes = {i: self.preact_bounds[i] for i, bound in enumerate(self.preact_bounds)
                          if i not in self.network.linear_idxs}
<<<<<<< HEAD

=======
        input_shapes = [l.input_shape for l in self.network.net]
>>>>>>> e2a15423
        if self.partition is None:
            box_info = None
            if isinstance(self.preact_bounds, BoxInformedZonos):
                box_info = {(2 *i - 1): box for i, box in enumerate(self.preact_bounds.box_range[1:], start=1)}

            partition = PartitionGroup(base_zonotopes, style='fixed_dim', partition_rule='random',
                                       save_partitions=True, save_models=False, partition_dim=2,
<<<<<<< HEAD
                                       use_crossings=True, box_info=box_info)
=======
                                       use_crossings=True, input_shapes=input_shapes)
>>>>>>> e2a15423
            self.partition = partition

        if self.partition.base_zonotopes is None:
            self.partition.attach_zonotopes(base_zonotopes)
        return self.partition


    def merge_partitions(self, partition_dim=None, num_partitions=None, copy_obj=True,
                         only_idx=None):
        self.partition.save_models = True # Generally want to do this to save time later
        self.partition = self.gather_partitions().merge_partitions(partition_dim=partition_dim,
                                                                   num_partitions=num_partitions,
                                                                   copy_obj=copy_obj,
                                                                   only_idx=only_idx)



    def get_ith_primal_partition(self, idx: int, rhos):
        # Basic stuff:
        bounds = self.preact_bounds[idx]
        assert isinstance(bounds, Zonotope)
        c1, c2 = self._get_coeffs(idx, rhos=rhos)

        opt_val, x = self.gather_partitions().relu_program(idx, c1, c2,
                                                           gurobi_params=self.primal_mip_kwargs,
                                                           start=self.mip_start)
        return opt_val, x.data, self._next_layer_relu_out(idx, x.data)


    # -------------------------- SIMPLEX -------------------------------------------
    def get_ith_primal_simplex(self, idx: int, rhos):
        bounds = self.preact_bounds[idx]
        assert isinstance(bounds, Zonotope)

        c1, c2 = self._get_coeffs(idx, rhos=rhos)
        opt_val, yvals = bounds.solve_relu_simplex(c1, c2)
        x = bounds(yvals)
        return opt_val, x.data, self._next_layer_relu_out(idx, x.data)

    def get_ith_primal_simplex_partition(self, idx: int, rhos):
        bounds = self.preact_bounds[idx]
        assert isinstance(bounds, Zonotope)
        c1, c2 = self._get_coeffs(idx, rhos=rhos)
        opt_val, x = self.gather_partitions().relu_program_simplex(idx, c1, c2)
        return opt_val, x.data, self._next_layer_relu_out(idx, x.data)


    # ------------------------ L-BFGS-B --------------------------------------

    def get_ith_primal_lbfgsb(self, idx: int, rhos):
        bounds = self.preact_bounds[idx]
        c1, c2 = self._get_coeffs(idx, rhos=rhos)
        opt_val, yvals = bounds.solve_relu_lbfgsb(c1, c1)
        x = bounds(yvals)
        return opt_val, x.data, self._next_layer_relu_out(idx, x.data)


    def get_ith_primal_lbfgsb_partition(self, idx: int, rhos):
        bounds = self.preact_bounds[idx]
        assert isinstance(bounds, Zonotope)

        c1, c2 = self._get_coeffs(idx, rhos=rhos)
        opt_val, x = self.gather_partitions().relu_program_lbfgsb(idx, c1, c2)
        return opt_val, x.data, self._next_layer_relu_out(idx, x.data)

    # ---------------------- Frank Wolfe ----------------------------------------

    def get_ith_primal_fw(self, idx: int, rhos):
        bounds = self.preact_bounds[idx]
        c1, c2 = self._get_coeffs



    # ---------------------- Other MIP-y methods -------------------------------------
    def get_ith_primal_mip(self, idx: int, rhos, apx_params=None, return_model=False):
        bounds = self.preact_bounds[idx]
        assert isinstance(bounds, Zonotope)
        apx_params = apx_params if (apx_params is not None) else self.primal_mip_kwargs
        c1, c2 = self._get_coeffs(idx, rhos=rhos)
        obj, xvals, yvals, model = bounds.solve_relu_mip(c1, c2, apx_params=apx_params)
        if not return_model:
            return obj, xvals.data, self._next_layer_relu_out(idx, xvals.data)
        else:
            return model



<|MERGE_RESOLUTION|>--- conflicted
+++ resolved
@@ -288,11 +288,9 @@
         # Use this method to access partition object.
         base_zonotopes = {i: self.preact_bounds[i] for i, bound in enumerate(self.preact_bounds)
                           if i not in self.network.linear_idxs}
-<<<<<<< HEAD
-
-=======
+
         input_shapes = [l.input_shape for l in self.network.net]
->>>>>>> e2a15423
+
         if self.partition is None:
             box_info = None
             if isinstance(self.preact_bounds, BoxInformedZonos):
@@ -300,11 +298,7 @@
 
             partition = PartitionGroup(base_zonotopes, style='fixed_dim', partition_rule='random',
                                        save_partitions=True, save_models=False, partition_dim=2,
-<<<<<<< HEAD
-                                       use_crossings=True, box_info=box_info)
-=======
-                                       use_crossings=True, input_shapes=input_shapes)
->>>>>>> e2a15423
+                                       use_crossings=True, box_info=box_info, input_shapes=input_shapes)
             self.partition = partition
 
         if self.partition.base_zonotopes is None:
