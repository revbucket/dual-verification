--- conflicted
+++ resolved
@@ -779,13 +779,9 @@
         model.update()
         model.optimize()
 
-<<<<<<< HEAD
         self.past_rp_solution = [_.X for _ in model.getVars()]
 
 
-
-=======
->>>>>>> 5420fc4f
         xvals = torch.tensor([_.x for _ in xs], device=self.center.device)
         yvals = torch.tensor([_.x for _ in ys], device=self.center.device)
 
